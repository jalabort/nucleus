from setuptools import setup


setup(
    name='nucleus',
    version='0.0.1',
    author='hudlrd',
    install_requires=[
<<<<<<< HEAD
        'stringcase>=1.2.0',
        'tqdm>=4.32.2',
        'boto3>=1.9.114',

        'altair>=3.1.0',
        'matplotlib>=3.0.3',
        'pydot>=1.4.1',
        'graphviz>=0.10.1',
=======
        'stringcase==1.2.0',
        'tqdm==4.32.2',
        'boto3==1.9.200',

        'altair==3.1.0',
        'matplotlib==3.0.3',
        'pydot==1.4.1',
        'graphviz==0.10.1',
>>>>>>> 4e90b048

        'pillow>=5.4.1',

        'quilt==2.9.15',

<<<<<<< HEAD
        'pandas>=0.24.2',
        'tensorflow-addons>=0.5.0',

        # Hudl packages
        'hudl-aws>=0.2.5'
=======
        'pandas==0.24.2',
        'tensorflow-addons==0.4.0',

        # Hudl packages
        'hudl-aws==0.2.5'
>>>>>>> 4e90b048
    ],
    extras_require={
        'cpu': ['tensorflow==2.0.0-rc0'],
        'gpu': ['tensorflow-gpu==2.0.0-rc0']
    },
    test_require={
        'pytest',
        'pytest-cov',
        'coverage'
    },
)<|MERGE_RESOLUTION|>--- conflicted
+++ resolved
@@ -6,7 +6,6 @@
     version='0.0.1',
     author='hudlrd',
     install_requires=[
-<<<<<<< HEAD
         'stringcase>=1.2.0',
         'tqdm>=4.32.2',
         'boto3>=1.9.114',
@@ -15,34 +14,16 @@
         'matplotlib>=3.0.3',
         'pydot>=1.4.1',
         'graphviz>=0.10.1',
-=======
-        'stringcase==1.2.0',
-        'tqdm==4.32.2',
-        'boto3==1.9.200',
-
-        'altair==3.1.0',
-        'matplotlib==3.0.3',
-        'pydot==1.4.1',
-        'graphviz==0.10.1',
->>>>>>> 4e90b048
-
+        
         'pillow>=5.4.1',
 
         'quilt==2.9.15',
 
-<<<<<<< HEAD
         'pandas>=0.24.2',
         'tensorflow-addons>=0.5.0',
 
         # Hudl packages
         'hudl-aws>=0.2.5'
-=======
-        'pandas==0.24.2',
-        'tensorflow-addons==0.4.0',
-
-        # Hudl packages
-        'hudl-aws==0.2.5'
->>>>>>> 4e90b048
     ],
     extras_require={
         'cpu': ['tensorflow==2.0.0-rc0'],
